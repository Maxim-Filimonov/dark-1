# This is an image used to compile and test Dark. Later, we will use this to
# create another dockerfile to deploy.

FROM ubuntu:17.10

ENV FORCE_BUILD 0

############################
## apt-get
############################
USER root
RUN DEBIAN_FRONTEND=noninteractive \
    apt-get update && \
    DEBIAN_FRONTEND=noninteractive \
    apt-get install \
      -y \
      --no-install-recommends \
      curl \
      apt-transport-https \
      ca-certificates \
      lsb-core

# Latest NPM (taken from  https://deb.nodesource.com/setup_8.x )
RUN curl -sSL https://deb.nodesource.com/gpgkey/nodesource.gpg.key | apt-key add -
RUN curl -sSL https://dl.google.com/linux/linux_signing_key.pub | apt-key add -
RUN curl -sSL https://www.postgresql.org/media/keys/ACCC4CF8.asc | apt-key add -
RUN curl -sSL https://packages.cloud.google.com/apt/doc/apt-key.gpg | apt-key add -
RUN curl -sSL https://download.docker.com/linux/ubuntu/gpg | apt-key add -

# RUN echo "deb http://apt.postgresql.org/pub/repos/apt/ zesty-pgdg main" > /etc/apt/sources.list.d/pgdg.list
RUN echo "deb [arch=amd64] https://dl.google.com/linux/chrome/deb/ stable main" > /etc/apt/sources.list.d/google-chrome.list
RUN echo "deb https://deb.nodesource.com/node_9.x zesty main" > /etc/apt/sources.list.d/nodesource.list
RUN echo "deb-src https://deb.nodesource.com/node_9.x zesty main" >> /etc/apt/sources.list.d/nodesource.list
RUN export CLOUD_SDK_REPO="cloud-sdk-$(lsb_release -cs)" && \
    echo "deb http://packages.cloud.google.com/apt $CLOUD_SDK_REPO main" > /etc/apt/sources.list.d/google-cloud-sdk.list
RUN echo "deb [arch=amd64] https://download.docker.com/linux/ubuntu $(lsb_release -cs) stable" > /etc/apt/sources.list.d/docker.list

# We pin the exact package version so that we don't have any surprises.
# However, sometimes the versions upgrade from under us and break the
# build. To fix that, you need the actual package version, which you can
# find by installing it directly:
# $ docker run <HASH> apt-get install mypackage
# Notes
# - replace <HASH> with a recent hash from the docker build output.
# - just use the package name, not the version.

# Deps:
# - apt-transport-https for npm
# - expect for unbuffer
# - most libs re for ocaml
RUN DEBIAN_FRONTEND=noninteractive \
    apt-get update && \
    DEBIAN_FRONTEND=noninteractive \
    apt-get install \
      --no-install-recommends \
      -y \
      software-properties-common=0.96.24.17 \
      python3.6=3.6.3-1ubuntu1 \
      make=4.1-9.1 \
      m4=1.4.18-1 \
      rsync=3.1.2-2ubuntu0.2 \
      git=1:2.14.1-1ubuntu4 \
      wget=1.19.1-3ubuntu1.2 \
      sudo=1.8.20p2-1ubuntu1 \
      locales=2.26-0ubuntu2.1 \
      expect=5.45-8 \
      tcl8.6 \
      libev-dev=1:4.22-1 \
      libgmp-dev=2:6.1.2+dfsg-1 \
      pkg-config=0.29.1-0ubuntu2 \
      libcurl4-gnutls-dev \
      python-software-properties=0.96.24.17 \
      libpq-dev=9.6.9-0ubuntu0.17.10 \
      postgresql-9.6=9.6.9-0ubuntu0.17.10 \
      postgresql-client-9.6=9.6.9-0ubuntu0.17.10 \
      postgresql-contrib-9.6=9.6.9-0ubuntu0.17.10 \
      chromium-browser \
      firefox \
      gnupg \
      nodejs \
      google-chrome-stable \
      dnsmasq \
      cron \
      google-cloud-sdk \
      jq \
      vim \
      dnsutils \
      docker-ce \
      unzip \
      build-essential \
      ruby \
      kubectl \
      python3-pip \
      libsodium-dev \
      gcc \
      python-dev \
      python-setuptools \
      && apt-get clean \
      && rm -rf /var/lib/apt/lists/*

############################
# Dark user
############################
USER root
RUN adduser --disabled-password --gecos '' dark
RUN echo "dark:dark" | chpasswd && adduser dark sudo
RUN chown -R dark:dark /home/dark
RUN echo '%sudo ALL=(ALL) NOPASSWD:ALL' >> /etc/sudoers
USER dark
WORKDIR /home/dark
RUN mkdir bin

############################
# Locales
############################
USER dark
RUN sudo locale-gen "en_US.UTF-8"
ENV LANGUAGE en_US.UTF-8
ENV LANG en_US.UTF-8
ENV LC_ALL en_US.UTF-8

############################
# Elm
############################
USER root
RUN npm install -g yarn
USER dark
RUN yarn add \
  elm@0.18.0 \
  elm-test@0.18.13-beta \
  elm-oracle@1.1.1 \
  elm-live@2.7.5 \
  less@2.7.3 \
  testcafe@0.19.0

RUN git clone https://github.com/NoRedInk/elm-ops-tooling

ENV PATH "$PATH:/home/dark/node_modules/.bin"

# Speed up elm compiles
RUN git clone https://github.com/obmarg/libsysconfcpus.git;
RUN cd libsysconfcpus \
       && ./configure \
       && make \
       && sudo make install


############################
# Postgres
############################
USER postgres
RUN /etc/init.d/postgresql start && \
    psql --command "CREATE USER dark WITH SUPERUSER PASSWORD 'eapnsdc';" && \
    createdb -O dark devdb

# Adjust PostgreSQL configuration so that remote connections to the
# database are possible.
RUN echo "host all  all    0.0.0.0/0  md5" >> /etc/postgresql/9.6/main/pg_hba.conf

# RUN echo "listen_addresses='*'" >> /etc/postgresql/10/main/postgresql.conf

user dark
# Add VOLUMEs to allow backup of config, logs and databases
VOLUME  ["/etc/postgresql", "/var/log/postgresql", "/var/lib/postgresql"]

# No idea what caused this, but we get permission problems otherwise.
RUN sudo chown postgres:postgres -R /etc/postgresql
RUN sudo chown postgres:postgres -R /var/log/postgresql
RUN sudo chown postgres:postgres -R /var/lib/postgresql


############################
# dns for integration tests
############################
USER root
RUN echo "address=/localhost/127.0.0.1" > /etc/dnsmasq.d/dnsmasq-localhost.conf

############################
# benchmarking
############################
RUN pip3 install requests

############################
# Google cloud
############################
# New authentication for docker - not supported via apt-get
user root
RUN curl -sSL "https://github.com/GoogleCloudPlatform/docker-credential-gcr/releases/download/v1.4.3/docker-credential-gcr_linux_amd64-1.4.3.tar.gz" \
    | tar xz --to-stdout docker-credential-gcr > /usr/bin/docker-credential-gcr \
    && chmod +x /usr/bin/docker-credential-gcr

RUN docker-credential-gcr config --token-source="gcloud"

# crcmod for gsutil
# apt-get install is done above
# RUN sudo apt-get update && sudo apt-get install -y gcc python-dev python-setuptools
RUN easy_install -U pip
RUN pip uninstall crcmod
RUN pip install -U crcmod


############################
# Ocaml
############################
USER dark
ENV FORCE_OCAML_BUILD 5
RUN curl -sSL https://raw.githubusercontent.com/ocaml/opam/master/shell/install.sh | bash
ENV OPAMJOBS 4
# disabling sandboxing as it breaks and isn't necessary cause Docker
RUN opam init --comp 4.07.0 --auto-setup --disable-sandboxing
ENV PATH "/home/dark/.opam/4.07.0/bin:$PATH"
ENV CAML_LD_LIBRARY_PATH "/home/dark/.opam/4.07.0/lib/stublibs"
ENV MANPATH "/home/dark/.opam/4.07.0/man:"
ENV PERL5LIB "/home/dark/.opam/4.07.0/lib/perl5"
ENV OCAML_TOPLEVEL_PATH "/home/dark/.opam/4.07.0/lib/toplevel"
ENV FORCE_OCAML_UPDATE 0
RUN opam update

#ENV OPAMDEBUG true
# RUN opam install tls.0.8.0 # breaks build, hence specific packages below
RUN opam install -y \
  ppx_deriving.4.2.1 \
  core.v0.11.2  \
  core_extended.v0.11.0 \
  dune.1.1.1 \
  re2.v0.11.0 \
  conf-libev.4-11 \
  lwt.3.3.0 \
  yojson.1.4.1 \
  postgresql.4.4.0 \
  ppx_deriving_yojson.3.1 \
  cohttp-lwt-unix.1.0.2 \
  ocurl.0.8.2 \
  alcotest.0.8.3 \
  merlin.3.1.0 \
  ocp-indent.1.6.1 \
  landmarks.1.1 \
  cstruct.3.2.1 \
  nocrypto.0.5.4-1 \
  uuidm.0.9.6 \
  session.0.4.0 \
  session-cohttp.0.4.0 \
  session-cohttp-lwt.0.4.0 \
  session-postgresql.0.4.0 \
  session-postgresql-lwt.0.4.0 \
  junit_alcotest.2.0 \
  junit.2.0 \
  js_of_ocaml.3.2.0 \
  js_of_ocaml-ppx.3.2.0 \
  js_of_ocaml-lwt.3.2.0 \
  sodium.0.6.0


############################
# Environment
############################
USER dark
ENV TERM=xterm-256color

######################
# Quick hacks here, to avoid massive recompiles
######################
RUN yarn add testcafe@0.22.0
RUN DEBIAN_FRONTEND=noninteractive \
    sudo apt-get update && \
    DEBIAN_FRONTEND=noninteractive \
    sudo apt-get install \
      --no-install-recommends \
      -y \
      less

<<<<<<< HEAD
RUN opam update && opam pin add -y dune https://github.com/ocaml/dune.git
RUN yarn add bs-platform@4.0.5
RUN curl -sSL https://get.haskellstack.org/ | sh
RUN stack setup --resolver lts-11.4
RUN git clone https://github.com/darklang/elm-format
RUN cd elm-format && git checkout elm-escape && stack install -j 4
RUN opam pin add -y reason https://github.com/facebook/reason.git
RUN opam update && opam install -y ocamlformat
RUN yarn add @glennsl/bs-json
=======
RUN opam update && opam pin add -y dune https://github.com/ocaml/dune.git \
# utop is useful for development
    && opam install -y utop

>>>>>>> 14d379e2
############################
# Finish
############################
user dark
CMD ["app", "scripts", "builder"]<|MERGE_RESOLUTION|>--- conflicted
+++ resolved
@@ -269,7 +269,6 @@
       -y \
       less
 
-<<<<<<< HEAD
 RUN opam update && opam pin add -y dune https://github.com/ocaml/dune.git
 RUN yarn add bs-platform@4.0.5
 RUN curl -sSL https://get.haskellstack.org/ | sh
@@ -279,12 +278,10 @@
 RUN opam pin add -y reason https://github.com/facebook/reason.git
 RUN opam update && opam install -y ocamlformat
 RUN yarn add @glennsl/bs-json
-=======
+# utop is useful for development
 RUN opam update && opam pin add -y dune https://github.com/ocaml/dune.git \
-# utop is useful for development
     && opam install -y utop
 
->>>>>>> 14d379e2
 ############################
 # Finish
 ############################
