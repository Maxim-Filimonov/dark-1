--- conflicted
+++ resolved
@@ -918,12 +918,7 @@
 });
 
 test("select_route", async t => {
-<<<<<<< HEAD
-  const categoryHeader = "summary.header";
-=======
-  await t.navigateTo(`${BASE_URL}select_route?integration-test=true&sidebarv2=1`);
   const categoryHeader = "summary.headerSummary";
->>>>>>> e1c52890
   const httpVerbLink = "a.verb.verb-link";
   const toplevelElement = ".node .toplevel";
   const sidebarController = ".toggle-button .button-link";
