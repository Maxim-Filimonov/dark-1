open Core_kernel
open Lib
open Types.RuntimeT
module RT = Runtime

<<<<<<< HEAD
let fns : fn list =
  [ { prefix_names = ["Bool::not"]
    ; infix_names = []
    ; parameters = [par "b" TBool]
    ; return_type = TBool
    ; description =
        "Returns the inverse of `b`: true is `b` is false and false if `b` is true"
    ; func =
        InProcess (function _, [DBool b] -> DBool (not b) | args -> fail args)
    ; preview_safety = Safe
    ; deprecated = false }
  ; { prefix_names = ["Bool::and"]
    ; infix_names = ["&&"]
    ; parameters = [par "a" TBool; par "b" TBool]
    ; return_type = TBool
    ; description = "Returns true if both a and b are true"
    ; func =
        InProcess
          (function
          | _, [DBool a; DBool b] -> DBool (a && b) | args -> fail args)
    ; preview_safety = Safe
    ; deprecated = false }
  ; { prefix_names = ["Bool::or"]
    ; infix_names = ["||"]
    ; parameters = [par "a" TBool; par "b" TBool]
    ; return_type = TBool
    ; description = "Returns true if either a is true or b is true"
    ; func =
        InProcess
          (function
          | _, [DBool a; DBool b] -> DBool (a || b) | args -> fail args)
    ; preview_safety = Safe
    ; deprecated = false }
  ; { prefix_names = ["Bool::isNull"]
    ; infix_names = []
    ; parameters = [par "check" TAny]
    ; return_type = TBool
    ; description = "Returns true if the `check` parameter is null"
    ; func =
=======
let fns : Lib.shortfn list =
  [ { pns = ["Bool::not"]
    ; ins = []
    ; p = [par "b" TBool]
    ; r = TBool
    ; d =
        "Returns the inverse of `b`: true if `b` is false and false if `b` is true"
    ; f =
        InProcess (function _, [DBool b] -> DBool (not b) | args -> fail args)
    ; ps = true
    ; dep = false }
  ; { pns = ["Bool::and"]
    ; ins = ["&&"]
    ; p = [par "a" TBool; par "b" TBool]
    ; r = TBool
    ; d =
        "Returns `true` if both `a` and `b` are true. Returns `false` otherwise."
    ; f =
        InProcess
          (function
          | _, [DBool a; DBool b] -> DBool (a && b) | args -> fail args)
    ; ps = true
    ; dep = false }
  ; { pns = ["Bool::or"]
    ; ins = ["||"]
    ; p = [par "a" TBool; par "b" TBool]
    ; r = TBool
    ; d =
        "Returns `true` if `a`, `b`, or both are `true`. Returns `false` otherwise."
    ; f =
        InProcess
          (function
          | _, [DBool a; DBool b] -> DBool (a || b) | args -> fail args)
    ; ps = true
    ; dep = false }
  ; { pns = ["Bool::xor"]
    ; ins = []
    ; p = [par "a" TBool; par "b" TBool]
    ; r = TBool
    ; d =
        "Returns `true` if exactly one of `a` and `b` is `true`. Returns `false` if both are `true` or neither is `true`."
    ; f =
        InProcess
          (function
          | _, [DBool a; DBool b] -> DBool (a <> b) | args -> fail args)
    ; ps = true
    ; dep = false }
  ; { pns = ["Bool::isNull"]
    ; ins = []
    ; p = [par "check" TAny]
    ; r = TBool
    ; d = "Returns `true` if the `check` parameter is `null`"
    ; f =
>>>>>>> 7cc95b58
        InProcess
          (function
          | _, [value] ->
            (match value with DNull -> DBool true | _ -> DBool false)
          | args ->
              fail args)
<<<<<<< HEAD
    ; preview_safety = Safe
    ; deprecated = false }
  ; { prefix_names = ["Bool::isError"]
    ; infix_names = []
    ; parameters = [par "check" TAny]
    ; return_type = TBool
    ; description = "Returns true if the `check` parameter is an error"
    ; func =
=======
    ; ps = true
    ; dep = false }
  ; { pns = ["Bool::isError"]
    ; ins = []
    ; p = [par "check" TAny]
    ; r = TBool
    ; d = "Returns `true` if the `check` parameter is some `Error msg`"
    ; f =
>>>>>>> 7cc95b58
        InProcess
          (function
          | _, [value] ->
            (match value with DError _ -> DBool true | _ -> DBool false)
          | args ->
              fail args)
    ; preview_safety = Safe
    ; deprecated = true } ]<|MERGE_RESOLUTION|>--- conflicted
+++ resolved
@@ -3,7 +3,6 @@
 open Types.RuntimeT
 module RT = Runtime
 
-<<<<<<< HEAD
 let fns : fn list =
   [ { prefix_names = ["Bool::not"]
     ; infix_names = []
@@ -37,74 +36,30 @@
           | _, [DBool a; DBool b] -> DBool (a || b) | args -> fail args)
     ; preview_safety = Safe
     ; deprecated = false }
+  ; { prefix_names = ["Bool::xor"]
+    ; infix_names = []
+    ; parameters = [par "a" TBool; par "b" TBool]
+    ; return_type = TBool
+    ; description =
+        "Returns `true` if exactly one of `a` and `b` is `true`. Returns `false` if both are `true` or neither is `true`."
+    ; func =
+        InProcess
+          (function
+          | _, [DBool a; DBool b] -> DBool (a <> b) | args -> fail args)
+    ; preview_safety = Safe
+    ; deprecated = false }
   ; { prefix_names = ["Bool::isNull"]
     ; infix_names = []
     ; parameters = [par "check" TAny]
     ; return_type = TBool
     ; description = "Returns true if the `check` parameter is null"
     ; func =
-=======
-let fns : Lib.shortfn list =
-  [ { pns = ["Bool::not"]
-    ; ins = []
-    ; p = [par "b" TBool]
-    ; r = TBool
-    ; d =
-        "Returns the inverse of `b`: true if `b` is false and false if `b` is true"
-    ; f =
-        InProcess (function _, [DBool b] -> DBool (not b) | args -> fail args)
-    ; ps = true
-    ; dep = false }
-  ; { pns = ["Bool::and"]
-    ; ins = ["&&"]
-    ; p = [par "a" TBool; par "b" TBool]
-    ; r = TBool
-    ; d =
-        "Returns `true` if both `a` and `b` are true. Returns `false` otherwise."
-    ; f =
-        InProcess
-          (function
-          | _, [DBool a; DBool b] -> DBool (a && b) | args -> fail args)
-    ; ps = true
-    ; dep = false }
-  ; { pns = ["Bool::or"]
-    ; ins = ["||"]
-    ; p = [par "a" TBool; par "b" TBool]
-    ; r = TBool
-    ; d =
-        "Returns `true` if `a`, `b`, or both are `true`. Returns `false` otherwise."
-    ; f =
-        InProcess
-          (function
-          | _, [DBool a; DBool b] -> DBool (a || b) | args -> fail args)
-    ; ps = true
-    ; dep = false }
-  ; { pns = ["Bool::xor"]
-    ; ins = []
-    ; p = [par "a" TBool; par "b" TBool]
-    ; r = TBool
-    ; d =
-        "Returns `true` if exactly one of `a` and `b` is `true`. Returns `false` if both are `true` or neither is `true`."
-    ; f =
-        InProcess
-          (function
-          | _, [DBool a; DBool b] -> DBool (a <> b) | args -> fail args)
-    ; ps = true
-    ; dep = false }
-  ; { pns = ["Bool::isNull"]
-    ; ins = []
-    ; p = [par "check" TAny]
-    ; r = TBool
-    ; d = "Returns `true` if the `check` parameter is `null`"
-    ; f =
->>>>>>> 7cc95b58
         InProcess
           (function
           | _, [value] ->
             (match value with DNull -> DBool true | _ -> DBool false)
           | args ->
               fail args)
-<<<<<<< HEAD
     ; preview_safety = Safe
     ; deprecated = false }
   ; { prefix_names = ["Bool::isError"]
@@ -113,16 +68,6 @@
     ; return_type = TBool
     ; description = "Returns true if the `check` parameter is an error"
     ; func =
-=======
-    ; ps = true
-    ; dep = false }
-  ; { pns = ["Bool::isError"]
-    ; ins = []
-    ; p = [par "check" TAny]
-    ; r = TBool
-    ; d = "Returns `true` if the `check` parameter is some `Error msg`"
-    ; f =
->>>>>>> 7cc95b58
         InProcess
           (function
           | _, [value] ->
