--- conflicted
+++ resolved
@@ -407,11 +407,6 @@
 -- Graph tidying
 --------------------------
 
-<<<<<<< HEAD
-tidyGraph : Model -> Maybe ID -> Model
-tidyGraph m focus =
-  let m2 = { m | nodes = m.backingNodes } in
-=======
 toggleOpenNode : Model -> ID -> Model
 toggleOpenNode m id =
   if isOpenNode m id
@@ -427,11 +422,9 @@
   let n = getNodeExn m id in
     (not <| isOpenNode m id) && (N.isComplete n)
 
-tidyGraph : Model -> Model
-tidyGraph m =
-  let m2 = { m | nodes = m.savedNodes } in
->>>>>>> 1b04e2ac
-  m2
+recalculateView : Model -> Model
+recalculateView m =
+  { m | nodes = m.backingNodes }
   |> collapseIfs
   |> collapseArgsWithSoloChildren
   |> reposition
