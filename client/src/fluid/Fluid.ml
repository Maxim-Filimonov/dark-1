--- conflicted
+++ resolved
@@ -5230,24 +5230,12 @@
   |> Option.withDefault ~default:("", None)
 
 
-<<<<<<< HEAD
 let buildFeatureFlagEditors (ast : FluidAST.t) : editorView list =
   FluidAST.filter ast ~f:(function EFeatureFlag _ -> true | _ -> false)
   |> List.map ~f:(fun e ->
-         { id = "flag-" ^ (e |> E.toID |> deID)
+         { id = "flag-" ^ (e |> E.toID |> ID.toString)
          ; expressionId = E.toID e
          ; kind = FeatureFlagView })
-=======
-let buildFeatureFlagEditors (m : model) (ast : FluidAST.t) : editorView list =
-  if List.member m.tests ~value:FeatureFlagVariant
-  then
-    FluidAST.filter ast ~f:(function EFeatureFlag _ -> true | _ -> false)
-    |> List.map ~f:(fun e ->
-           { id = "flag-" ^ (e |> E.toID |> ID.toString)
-           ; expressionId = E.toID e
-           ; kind = FeatureFlagView })
-  else []
->>>>>>> 5b7880f8
 
 
 let updateMouseUp (m : model) (ast : FluidAST.t) (eventData : fluidMouseUp) :
