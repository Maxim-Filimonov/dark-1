--- conflicted
+++ resolved
@@ -58,69 +58,29 @@
 (** [wrapCmd m tl id] returns a [modification] that calls [wrap] with the
     [tl]'s AST. *)
 let wrapCmd (_ : model) (tl : toplevel) (id : ID.t) : modification =
-  (* Disable creating FF there is an existing FF in the AST.
-   *
-   * Note this is intended to be a _temporary_ measue as we figure out
-   * the UX/UI around feature flags.
-   *
-   * See:
-   *   https://www.notion.so/darklang/FF8-Quirks-6bbeba3ee9114781a5f321b167d72f56
-   *   https://www.notion.so/darklang/Feature-Flags-v2-8fc5580cce9e491b9ee5767f54917434
-   * *)
-<<<<<<< HEAD
-  let hasExistingFF =
-    match ast with
-    | Some ast ->
-        ast
-        |> FluidAST.filter ~f:(function E.EFeatureFlag _ -> true | _ -> false)
-        |> List.isEmpty
-        |> not
-    | None ->
-        false
-  in
-  if hasExistingFF
-  then
-    (* Show a toast, because this is unexpected *)
-    ReplaceAllModificationsWithThisOne
-      (fun m ->
-        ( { m with
-            toast =
-              { m.toast with
-                toastMessage =
-                  Some
-                    "Only one Feature Flag per-handler/function is supported at this time"
-              } }
-        , Tea.Cmd.none ))
-  else
-    ast
-    |> Option.map ~f:(fun ast ->
-           let maybeId, ast = wrap ast id in
-           let setAST = Toplevel.setASTMod tl ast in
-           match maybeId with
-           | Some flagId ->
-               Many
-                 [ setAST
-                   (* This is bad, but we can't use Fluid.ml here due to
-                    * dependency cycle issues D: *)
-                 ; ReplaceAllModificationsWithThisOne
-                     (fun m ->
-                       ( { m with
-                           fluidState =
-                             { m.fluidState with
-                               newPos = 5 (* pos 5 is the blank after "when" *)
-                             ; upDownCol = None
-                             ; activeEditor = FeatureFlagEditor flagId } }
-                       , Tea.Cmd.none )) ]
-           | None ->
-               setAST)
-    |> Option.withDefault ~default:NoChange
-=======
   match Toplevel.getAST tl with
   | Some ast when not (hasFlag ast) ->
-      wrap ast id |> Toplevel.setASTMod tl
+      let maybeId, ast = wrap ast id in
+      let setAST = Toplevel.setASTMod tl ast in
+      ( match maybeId with
+      | Some flagId ->
+          Many
+            [ setAST
+              (* This is bad, but we can't use Fluid.ml here due to
+               * dependency cycle issues D: *)
+            ; ReplaceAllModificationsWithThisOne
+                (fun m ->
+                  ( { m with
+                      fluidState =
+                        { m.fluidState with
+                          newPos = 5 (* pos 5 is the blank after "when" *)
+                        ; upDownCol = None
+                        ; activeEditor = FeatureFlagEditor flagId } }
+                  , Tea.Cmd.none )) ]
+      | None ->
+          setAST )
   | Some _ | None ->
       NoChange
->>>>>>> 157b19b8
 
 
 (** [unwrap keep ast id] finds the expression having [id] and unwraps it,
@@ -153,7 +113,6 @@
 let unwrapCmd (keep : unwrapKeep) (_ : model) (tl : toplevel) (id : ID.t) :
     modification =
   Toplevel.getAST tl
-<<<<<<< HEAD
   |> Option.map ~f:(fun ast ->
          let ast, success = unwrap keep ast id in
          if success
@@ -175,9 +134,6 @@
                    , Tea.Cmd.none )) ]
          else Toplevel.setASTMod tl ast)
   |> Option.withDefault ~default:NoChange
-=======
-  |> Option.map ~f:(fun ast -> unwrap keep ast id |> Toplevel.setASTMod tl)
-  |> Option.withDefault ~default:NoChange
 
 
 (** shouldShowAddFlagCmd shows the add flag command as long as there is no
@@ -197,5 +153,4 @@
   | _ ->
       Toplevel.getAST tl
       |> Option.map ~f:(fun ast -> ancestorFlag ast (E.toID e) |> Option.isSome)
-      |> Option.withDefault ~default:false
->>>>>>> 157b19b8
+      |> Option.withDefault ~default:false