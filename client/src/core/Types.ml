--- conflicted
+++ resolved
@@ -1160,14 +1160,8 @@
 
 and fluidMsg =
   | FluidAutocompleteClick of fluidAutocompleteItem
-<<<<<<< HEAD
+  | FluidInputEvent of fluidInputEvent
   | FluidCopy
-  (* | FluidKeyPress of FluidKeyboard.keyEvent *)
-  | FluidInputEvent of fluidInputEvent
-=======
-  | FluidKeyPress of FluidKeyboard.keyEvent
-  | FluidTextInput of FluidTextInput.t
->>>>>>> f16d92e6
   | FluidCut
   | FluidPaste of clipboardContents
   (* The int*int here represents the selection beginning + end (the selection may be left->right or right->left)
