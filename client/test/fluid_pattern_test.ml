open Tester
open Prelude
open Fluid
module K = FluidKeyboard
module TL = Toplevel

(* These tests should be synced with the subset of tests in fluid_test.ml that
 * makes sense for patterns. See the extensive docs there for how this all
 * works. *)

let eToStructure = Printer.eToStructure

let eToTestString = Printer.eToTestString

let pToString = Printer.pToString

let h ast =
  { ast
  ; hTLID = TLID "7"
  ; spec =
      { space = BlankOr.newF "HTTP"
      ; name = BlankOr.newF "/test"
      ; modifier = BlankOr.newF "GET" }
  ; pos = {x = 0; y = 0} }


let run () =
  let mID = gid () in
  let aStr =
    FPString {matchID = mID; patternID = gid (); str = "some string"}
  in
  let emptyStr = FPString {matchID = mID; patternID = gid (); str = ""} in
  let oneCharStr = FPString {matchID = mID; patternID = gid (); str = "c"} in
  let aShortInt = FPInteger (mID, gid (), "1") in
  let anInt = FPInteger (mID, gid (), "12345") in
  let aHugeInt = FPInteger (mID, gid (), "2000000000000000000") in
  let aFloat = FPFloat (mID, gid (), "123", "456") in
  let aHugeFloat = FPFloat (mID, gid (), "123456789", "123456789") in
  let aPartialFloat = FPFloat (mID, gid (), "1", "") in
  let trueBool = FPBool (mID, gid (), true) in
  let falseBool = FPBool (mID, gid (), false) in
  let aNull = FPNull (mID, gid ()) in
  let five = FPInteger (mID, gid (), "5") in
  (* let fiftySix = FPInteger (mID, gid (), 56) in *)
  (* let seventyEight = FPInteger (gid (), 78) in *)
  let b () = FPBlank (mID, gid ()) in
  (* let aPartialVar = FPPartial (gid (), "req") in *)
  let aVar = FPVariable (mID, gid (), "variable") in
  let aShortVar = FPVariable (mID, gid (), "v") in
  let aConstructor = FPConstructor (mID, gid (), "Just", [b ()]) in
  let m = Fluid_test_data.defaultTestModel in
  let process
      ~(debug : bool)
      (inputs : fluidInputEvent list)
      (pos : int)
      (pat : fluidPattern) : string * int =
    let ast = EMatch (mID, EBlank (gid ()), [(pat, EBlank (gid ()))]) in
    let extra = 12 in
    let pos = pos + extra in
    let s =
      { Fluid_test_data.defaultTestState with
        ac = AC.reset m
      ; oldPos = pos
      ; newPos = pos }
    in
    if debug
    then (
      Js.log2 "state before " (Fluid_utils.debugState s) ;
      Js.log2 "pattern before" (eToStructure ast) ) ;
    let newAST, newState =
      let h = h ast in
      let m = {m with handlers = Handlers.fromList [h]} in
      List.foldl inputs ~init:(ast, s) ~f:(fun input (ast, s) ->
          updateMsg m h.hTLID ast (FluidInputEvent input) s)
    in
    let result =
      match newAST with
      | EMatch (_, _, [(pat, _)]) ->
          pat
      | _ ->
          failwith ("can't match: " ^ eToTestString newAST)
    in
    if debug
    then (
      Js.log2 "state after" (Fluid_utils.debugState newState) ;
      Js.log2 "pattern after" (eToStructure newAST) ) ;
    (pToString result, max 0 (newState.newPos - extra))
  in
  let keypress (key : K.key) : fluidInputEvent =
    Keypress
      {key; shiftKey = false; altKey = false; metaKey = false; ctrlKey = false}
  in
  let del ?(debug = false) (pos : int) (pat : fluidPattern) : string * int =
    process ~debug [keypress K.Delete] pos pat
  in
  let bs ?(debug = false) (pos : int) (pat : fluidPattern) : string * int =
    process ~debug [keypress K.Backspace] pos pat
  in
  let space ?(debug = false) (pos : int) (pat : fluidPattern) : string * int =
    process ~debug [keypress K.Space] pos pat
  in
  (* let tab (pos : int) (pat : fluidPattern) : string * int = *)
  (*   process [K.Tab] pos pat *)
  (* in *)
  (* let shiftTab (pos : int) (pat : fluidPattern) : string * int = *)
  (*   process [K.ShiftTab] pos pat *)
  (* in *)
  let press ?(debug = false) (key : K.key) (pos : int) (pat : fluidPattern) :
      string * int =
    process ~debug [keypress key] pos pat
  in
  let presses
      ?(debug = false) (keys : K.key list) (pos : int) (pat : fluidPattern) :
      string * int =
    process ~debug (List.map keys ~f:keypress) pos pat
  in
  let insert ?(debug = false) (s : string) (pos : int) (pat : fluidPattern) :
      string * int =
<<<<<<< HEAD
    process ~debug [InsertText s] pos pat
=======
    let key = K.fromString (Char.toString char) in
    process ~debug [key] pos pat
>>>>>>> f16d92e6
  in
  let blank = "***" in
  let t
      (name : string)
      (initial : fluidPattern)
      (fn : fluidPattern -> string * int)
      (expected : string * int) =
    test
      ( name
      ^ " - `"
      ^ (pToString initial |> Regex.replace ~re:(Regex.regex "\n") ~repl:" ")
      ^ "`" )
      (fun () -> expect (fn initial) |> toEqual expected)
  in
  describe "Strings" (fun () ->
      t "insert mid string" aStr (insert "c" 3) ("\"socme string\"", 4) ;
      t "del mid string" aStr (del 3) ("\"soe string\"", 3) ;
      t "bs mid string" aStr (bs 4) ("\"soe string\"", 3) ;
      t "insert empty string" emptyStr (insert "c" 1) ("\"c\"", 2) ;
      t "del empty string" emptyStr (del 1) (blank, 0) ;
      t "del empty string from outside" emptyStr (del 0) (blank, 0) ;
      t "bs empty string" emptyStr (bs 1) (blank, 0) ;
      t "bs outside empty string" emptyStr (bs 2) ("\"\"", 1) ;
      t "bs near-empty string" oneCharStr (bs 2) ("\"\"", 1) ;
      t "del near-empty string" oneCharStr (del 1) ("\"\"", 1) ;
      t "insert outside string" aStr (insert "c" 0) ("\"some string\"", 0) ;
      t "del outside string" aStr (del 0) ("\"some string\"", 0) ;
      t "bs outside string" aStr (bs 0) ("\"some string\"", 0) ;
      t "insert start of string" aStr (insert "c" 1) ("\"csome string\"", 2) ;
      t "del start of string" aStr (del 1) ("\"ome string\"", 1) ;
      t "bs start of string" aStr (bs 1) ("\"some string\"", 0) ;
      t "insert end of string" aStr (insert "c" 12) ("\"some stringc\"", 13) ;
      t "del end of string" aStr (del 12) ("\"some string\"", 12) ;
      t "bs end of string" aStr (bs 12) ("\"some strin\"", 11) ;
      t "insert after end" aStr (insert "c" 13) ("\"some string\"", 13) ;
      t "del after end of string" aStr (del 13) ("\"some string\"", 13) ;
      t "bs after end" aStr (bs 13) ("\"some string\"", 12) ;
      t "insert space in string" aStr (space 3) ("\"so me string\"", 4) ;
      t "del space in string" aStr (del 5) ("\"somestring\"", 5) ;
      t "bs space in string" aStr (bs 6) ("\"somestring\"", 5) ;
      t "final quote is swallowed" aStr (insert "\"" 12) ("\"some string\"", 13) ;
      ()) ;
  describe "Integers" (fun () ->
      t "insert 0 at front " anInt (insert "0" 0) ("12345", 0) ;
      t "insert at end of short" aShortInt (insert "2" 1) ("12", 2) ;
      t "insert not a number" anInt (insert "c" 0) ("12345", 0) ;
      t "insert start of number" anInt (insert "5" 0) ("512345", 1) ;
      t "del start of number" anInt (del 0) ("2345", 0) ;
      t "bs start of number" anInt (bs 0) ("12345", 0) ;
      t "insert end of number" anInt (insert "0" 5) ("123450", 6) ;
      t "del end of number" anInt (del 5) ("12345", 5) ;
      t "bs end of number" anInt (bs 5) ("1234", 4) ;
      t
        "insert number at scale"
        aHugeInt
        (insert "9" 5)
        ("2000090000000000000", 6) ;
      t
        "insert number at scale"
        aHugeInt
        (insert "9" 0)
        ("920000000000000000", 1) ;
      t
        "insert number at scale"
        aHugeInt
        (insert "9" 19)
        ("2000000000000000000", 19) ;
      (* let max62BitInt = FPInteger (mID, gid (), "4611686018427387903") in *)
      let oneShorterThanMax62BitInt =
        FPInteger (mID, gid (), "461168601842738790")
      in
      t
        "insert number at scale"
        oneShorterThanMax62BitInt
        (insert "3" 18)
        ("4611686018427387903", 19) ;
      t
        "insert number at scale"
        oneShorterThanMax62BitInt
        (insert "4" 18)
        ("461168601842738790", 18) ;
      ()) ;
  describe "Floats" (fun () ->
      t "insert . converts to float - end" anInt (insert "." 5) ("12345.", 6) ;
      t "insert . converts to float - middle" anInt (insert "." 3) ("123.45", 4) ;
      t "insert . converts to float - start" anInt (insert "." 0) ("12345", 0) ;
      t "insert . converts to float - short" aShortInt (insert "." 1) ("1.", 2) ;
      t "continue after adding dot" aPartialFloat (insert "2" 2) ("1.2", 3) ;
      t "insert zero in whole - start" aFloat (insert "0" 0) ("123.456", 0) ;
      t "insert int in whole - start" aFloat (insert "9" 0) ("9123.456", 1) ;
      t "insert int in whole - middle" aFloat (insert "0" 1) ("1023.456", 2) ;
      t "insert int in whole - end" aFloat (insert "0" 3) ("1230.456", 4) ;
      t "insert int in fraction - start" aFloat (insert "0" 4) ("123.0456", 5) ;
      t "insert int in fraction - middle" aFloat (insert "0" 6) ("123.4506", 7) ;
      t "insert int in fraction - end" aFloat (insert "0" 7) ("123.4560", 8) ;
      t "insert non-int in whole" aFloat (insert "c" 2) ("123.456", 2) ;
      t "insert non-int in fraction" aFloat (insert "c" 6) ("123.456", 6) ;
      t "del dot" aFloat (del 3) ("123456", 3) ;
      t "del dot at scale" aHugeFloat (del 9) ("123456789123456789", 9) ;
      let maxPosIntWithDot = FPFloat (mID, gid (), "4611686018427387", "903") in
      let maxPosIntPlus1WithDot =
        FPFloat (mID, gid (), "4611686018427387", "904")
      in
      t "del dot at limit" maxPosIntWithDot (del 16) ("4611686018427387903", 16) ;
      t
        "del dot at limit"
        maxPosIntPlus1WithDot
        (del 16)
        ("461168601842738790", 16) ;
      t "del start of whole" aFloat (del 0) ("23.456", 0) ;
      t "del middle of whole" aFloat (del 1) ("13.456", 1) ;
      t "del end of whole" aFloat (del 2) ("12.456", 2) ;
      t "del start of fraction" aFloat (del 4) ("123.56", 4) ;
      t "del middle of fraction" aFloat (del 5) ("123.46", 5) ;
      t "del end of fraction" aFloat (del 6) ("123.45", 6) ;
      t "del dot converts to int" aFloat (del 3) ("123456", 3) ;
      t "del dot converts to int, no fraction" aPartialFloat (del 1) ("1", 1) ;
      t "bs dot" aFloat (bs 4) ("123456", 3) ;
      t "bs dot at scale" aHugeFloat (bs 10) ("123456789123456789", 9) ;
      t "bs dot at limit" maxPosIntWithDot (bs 17) ("4611686018427387903", 16) ;
      t
        "bs dot at limit"
        maxPosIntPlus1WithDot
        (bs 17)
        ("461168601842738790", 16) ;
      t "bs start of whole" aFloat (bs 1) ("23.456", 0) ;
      t "bs middle of whole" aFloat (bs 2) ("13.456", 1) ;
      t "bs end of whole" aFloat (bs 3) ("12.456", 2) ;
      t "bs start of fraction" aFloat (bs 5) ("123.56", 4) ;
      t "bs middle of fraction" aFloat (bs 6) ("123.46", 5) ;
      t "bs end of fraction" aFloat (bs 7) ("123.45", 6) ;
      t "bs dot converts to int" aFloat (bs 4) ("123456", 3) ;
      t "bs dot converts to int, no fraction" aPartialFloat (bs 2) ("1", 1) ;
      t "continue after adding dot" aPartialFloat (insert "2" 2) ("1.2", 3) ;
      ()) ;
  describe "Bools" (fun () ->
      t "insert start of true" trueBool (insert "c" 0) ("ctrue", 1) ;
      t "del start of true" trueBool (del 0) ("rue", 0) ;
      t "bs start of true" trueBool (bs 0) ("true", 0) ;
      t "insert end of true" trueBool (insert "0" 4) ("true0", 5) ;
      t "del end of true" trueBool (del 4) ("true", 4) ;
      t "bs end of true" trueBool (bs 4) ("tru", 3) ;
      t "insert middle of true" trueBool (insert "0" 2) ("tr0ue", 3) ;
      t "del middle of true" trueBool (del 2) ("tre", 2) ;
      t "bs middle of true" trueBool (bs 2) ("tue", 1) ;
      t "insert start of false" falseBool (insert "c" 0) ("cfalse", 1) ;
      t "del start of false" falseBool (del 0) ("alse", 0) ;
      t "bs start of false" falseBool (bs 0) ("false", 0) ;
      t "insert end of false" falseBool (insert "0" 5) ("false0", 6) ;
      t "del end of false" falseBool (del 5) ("false", 5) ;
      t "bs end of false" falseBool (bs 5) ("fals", 4) ;
      t "insert middle of false" falseBool (insert "0" 2) ("fa0lse", 3) ;
      t "del middle of false" falseBool (del 2) ("fase", 2) ;
      t "bs middle of false" falseBool (bs 2) ("flse", 1) ;
      ()) ;
  describe "Nulls" (fun () ->
      t "insert start of null" aNull (insert "c" 0) ("cnull", 1) ;
      t "del start of null" aNull (del 0) ("ull", 0) ;
      t "bs start of null" aNull (bs 0) ("null", 0) ;
      t "insert end of null" aNull (insert "0" 4) ("null0", 5) ;
      t "del end of null" aNull (del 4) ("null", 4) ;
      t "bs end of null" aNull (bs 4) ("nul", 3) ;
      t "insert middle of null" aNull (insert "0" 2) ("nu0ll", 3) ;
      t "del middle of null" aNull (del 2) ("nul", 2) ;
      t "bs middle of null" aNull (bs 2) ("nll", 1) ;
      ()) ;
  describe "Blanks" (fun () ->
      t "insert middle of blank->string" (b ()) (insert "\"" 3) ("\"\"", 1) ;
      t "del middle of blank->blank" (b ()) (del 3) (blank, 3) ;
      t "bs middle of blank->blank" (b ()) (bs 3) (blank, 0) ;
      t "insert blank->string" (b ()) (insert "\"" 0) ("\"\"", 1) ;
      t "del blank->string" emptyStr (del 0) (blank, 0) ;
      t "bs blank->string" emptyStr (bs 1) (blank, 0) ;
      t "insert blank->int" (b ()) (insert "5" 0) ("5", 1) ;
      t "insert blank->int" (b ()) (insert "0" 0) ("0", 1) ;
      t "del int->blank " five (del 0) (blank, 0) ;
      t "bs int->blank " five (bs 1) (blank, 0) ;
      t "insert end of blank->int" (b ()) (insert "5" 1) ("5", 1) ;
      t "insert partial" (b ()) (insert "t" 0) ("t", 1) ;
      t
        "backspacing your way through a partial finishes"
        trueBool
        (presses [K.Backspace; K.Backspace; K.Backspace; K.Backspace; K.Left] 4)
        ("***", 0) ;
      t "insert blank->space" (b ()) (press K.Space 0) (blank, 0) ;
      ()) ;
  describe "Variables" (fun () ->
      t "insert middle of variable" aVar (insert "c" 5) ("variacble", 6) ;
      t "del middle of variable" aVar (del 5) ("variale", 5) ;
<<<<<<< HEAD
      t "insert capital works" aVar (insert "A" 5) ("variaAble", 6) ;
      t "can't insert invalid" aVar (insert "$" 5) ("variable", 5) ;
=======
      t "insert capital works" aVar (press (K.Letter "A") 5) ("variaAble", 6) ;
      t "can't insert invalid" aVar (press K.Dollar 5) ("variable", 5) ;
>>>>>>> f16d92e6
      t "del variable" aShortVar (del 0) (blank, 0) ;
      t "del long variable" aVar (del 0) ("ariable", 0) ;
      t "del mid variable" aVar (del 6) ("variabe", 6) ;
      t "bs variable" aShortVar (bs 1) (blank, 0) ;
      t "bs mid variable" aVar (bs 8) ("variabl", 7) ;
      t "bs mid variable" aVar (bs 6) ("variale", 5) ;
      ()) ;
  describe "Constructors" (fun () ->
      t
        "arguments work in constructors"
        aConstructor
        (insert "t" 5)
        ("Just t", 6) ;
      t
        "int arguments work in constructors"
        aConstructor
        (insert "5" 5)
        ("Just 5", 6) ;
      t "bs on a constructor deletes" aConstructor (bs 4) ("Jus", 3) ;
      t "del on a constructor deletes" aConstructor (del 0) ("ust", 0) ;
      t
        "space on a constructor blank does nothing"
        aConstructor
        (space 5)
        ("Just ***", 5) ;
      (* TODO: test renaming constructors.
       * It's not too useful yet because there's only 4 constructors and,
       * hence, unlikely that anyone will rename them this way.
       * Also, the names of the temporary variables used to store the old arguments of a changed
       * constructor are randomly generated and would be hard to test *)
      ()) ;
  ()<|MERGE_RESOLUTION|>--- conflicted
+++ resolved
@@ -116,12 +116,7 @@
   in
   let insert ?(debug = false) (s : string) (pos : int) (pat : fluidPattern) :
       string * int =
-<<<<<<< HEAD
     process ~debug [InsertText s] pos pat
-=======
-    let key = K.fromString (Char.toString char) in
-    process ~debug [key] pos pat
->>>>>>> f16d92e6
   in
   let blank = "***" in
   let t
@@ -311,13 +306,8 @@
   describe "Variables" (fun () ->
       t "insert middle of variable" aVar (insert "c" 5) ("variacble", 6) ;
       t "del middle of variable" aVar (del 5) ("variale", 5) ;
-<<<<<<< HEAD
       t "insert capital works" aVar (insert "A" 5) ("variaAble", 6) ;
       t "can't insert invalid" aVar (insert "$" 5) ("variable", 5) ;
-=======
-      t "insert capital works" aVar (press (K.Letter "A") 5) ("variaAble", 6) ;
-      t "can't insert invalid" aVar (press K.Dollar 5) ("variable", 5) ;
->>>>>>> f16d92e6
       t "del variable" aShortVar (del 0) (blank, 0) ;
       t "del long variable" aVar (del 0) ("ariable", 0) ;
       t "del mid variable" aVar (del 6) ("variabe", 6) ;
