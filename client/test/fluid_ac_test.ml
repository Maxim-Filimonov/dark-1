open Tester
open Prelude
open Fluid
module AC = FluidAutocomplete
module B = BlankOr
module K = FluidKeyboard
open FluidExpression
open Fluid_test_data
open FluidShortcuts

let sampleFunctions : function_ list =
  [ ("Twit::somefunc", [TObj], TAny)
  ; ("Twit::someOtherFunc", [TObj], TAny)
  ; ("Twit::yetAnother", [TObj], TAny)
  ; ("+", [TInt; TInt], TInt)
  ; ("Int::add", [TInt; TInt], TInt)
  ; ("Dict::keys", [TObj], TList)
  ; ("List::head", [TList], TAny)
  ; ("withlower", [TObj], TObj)
  ; ("withLower", [TObj], TObj)
  ; ("SomeModule::withLower", [TObj], TObj)
  ; ("SomeOtherModule::withlower", [TObj], TObj)
  ; ("HTTP::post", [TAny], TAny)
  ; ("HTTP::head", [TAny], TAny)
  ; ("HTTP::get", [TAny], TAny)
  ; ("HTTP::options", [TAny], TAny)
  ; ("Some::deprecated", [TAny], TAny)
  ; ("DB::deleteAll", [TDB], TNull)
  ; ("DB::generateKey", [], TStr)
  ; ("DB::getAll_v2", [TDB], TList)
  ; ("DB::getAll_v1", [TDB], TList)
    (* ordering is deliberate - we want the query to order s.t. get is before getAll *)
  ; ("DB::get_v1", [TDB], TList)
  ; ("String::append", [TStr; TStr], TStr)
  ; ("List::append", [TList; TList], TList)
  ; ("Option::withDefault", [TOption], TAny)
  ; ("Result::withDefault", [TResult], TAny) ]
  |> List.map ~f:(fun (fnName, paramTipes, fnReturnTipe) ->
         { fnName
         ; fnParameters =
             List.map paramTipes ~f:(fun paramTipe ->
                 { paramName = "x"
                 ; paramTipe
                 ; paramBlock_args = []
                 ; paramOptional = false
                 ; paramDescription = "" })
         ; fnReturnTipe
         ; fnPreviewExecutionSafe = false
         ; fnDescription = ""
         ; fnInfix = true
         ; fnDeprecated = fnName = "Some::deprecated" })


let defaultTLID = TLID.fromString "7"

let defaultTraceID = "94167980-f909-527e-a4af-bc3155f586d3"

let defaultID = gid ()

let defaultID2 = gid ()

let defaultExpr = E.EBlank defaultID

let defaultToplevel =
  TLHandler
    { ast = FluidAST.ofExpr defaultExpr
    ; spec =
        { space = Blank (gid ())
        ; name = Blank (gid ())
        ; modifier = Blank (gid ()) }
    ; hTLID = defaultTLID
    ; pos = Defaults.origin }


let defaultTokenInfo =
  { startRow = 0
  ; startCol = 0
  ; startPos = 0
  ; endPos = 0
  ; length = 0
  ; token = TBlank defaultID }


let defaultFullQuery
    ?(tl = defaultToplevel) (ac : fluidAutocompleteState) (queryString : string)
    : AC.fullQuery =
  let ti =
    match tl with
    | TLHandler {ast; _} | TLFunc {ufAST = ast; _} ->
        ast
        |> FluidAST.toExpr
        |> Printer.tokenize
        |> List.head
        |> Option.withDefault ~default:defaultTokenInfo
    | _ ->
        defaultTokenInfo
  in
  let _, ti = ac.query |> Option.withDefault ~default:(TL.id tl, ti) in
  {tl; ti; fieldList = []; pipedDval = None; queryString}


let aHandler
    ?(tlid = defaultTLID)
    ?(expr = defaultExpr)
    ?(space : string option = None)
    () : handler =
  let space = match space with None -> B.new_ () | Some name -> B.newF name in
  let spec = {space; name = B.new_ (); modifier = B.new_ ()} in
  {ast = FluidAST.ofExpr expr; spec; hTLID = tlid; pos = {x = 0; y = 0}}


let aFunction ?(tlid = defaultTLID) ?(expr = defaultExpr) () : userFunction =
  { ufTLID = tlid
  ; ufMetadata =
      { ufmName = B.newF "myFunc"
      ; ufmParameters = []
      ; ufmDescription = ""
      ; ufmReturnTipe = B.newF TStr
      ; ufmInfix = false }
  ; ufAST = FluidAST.ofExpr expr }


let aDB ?(tlid = defaultTLID) ?(fieldid = defaultID) ?(typeid = defaultID2) () :
    db =
  { dbTLID = tlid
  ; dbName = B.newF "MyDB"
  ; cols = [(Blank fieldid, Blank typeid)]
  ; version = 0
  ; oldMigrations = []
  ; activeMigration = None
  ; pos = {x = 0; y = 0} }


(* Sets the model with the appropriate toplevels *)
let defaultModel
    ?(tlid = defaultTLID)
    ?(analyses = [])
    ?(dbs = [])
    ?(handlers = [aHandler ()])
    ?(userFunctions = [])
    ?(userTipes = [])
    () : model =
  let analyses =
    analyses
    |> List.map ~f:(fun (ID id, value) -> (id, ExecutedResult value))
    |> StrDict.fromList
  in
  let default = Fluid_test_data.defaultTestModel in
  { default with
    handlers = Handlers.fromList handlers
  ; dbs = DB.fromList dbs
  ; userFunctions = UserFunctions.fromList userFunctions
  ; userTipes = UserTypes.fromList userTipes
  ; cursorState = FluidEntering tlid
  ; builtInFunctions = sampleFunctions
  ; fluidState =
      { default.fluidState with
        ac = {default.fluidState.ac with functions = sampleFunctions} }
  ; analyses =
      StrDict.singleton ~key:defaultTraceID ~value:(LoadableSuccess analyses) }


(* AC targeting a tlid and pointer *)
let acFor ?(tlid = defaultTLID) ?(pos = 0) (m : model) : AC.autocomplete =
  let ti =
    TL.get m tlid
    |> Option.andThen ~f:TL.getAST
    |> Option.andThen ~f:(fun ast ->
           Fluid.getToken ast {m.fluidState with newPos = pos})
    |> Option.withDefault ~default:defaultTokenInfo
  in
  AC.regenerate m (AC.init m) (tlid, ti)


let setQuery (q : string) (a : AC.autocomplete) : AC.autocomplete =
  let fullQ = defaultFullQuery a q in
  AC.refilter fullQ a


let itemPresent (aci : AC.autocompleteItem) (ac : AC.autocomplete) : bool =
  List.member ~value:aci ac.completions


let run () =
  describe "autocomplete" (fun () ->
      describe "queryWhenEntering" (fun () ->
          let m = defaultModel () in
          let acForQueries (qs : string list) =
            List.foldl qs ~init:(acFor m) ~f:setQuery
            |> (fun x -> x.completions)
            |> List.map ~f:AC.asName
          in
          let acForQuery (q : string) = acForQueries [q] in
          test "empty autocomplete doesn't highlight" (fun () ->
              expect (acFor m |> fun x -> x.index) |> toEqual None) ;
          test
            "pressing a letter from the AC.selected entry does not keep the entry AC.selected"
            (fun () ->
              expect
                ( acFor m
                |> setQuery "Twit::somef"
                |> setQuery "Twit::someO"
                |> AC.highlighted
                |> Option.map ~f:AC.asName )
              |> toEqual (Some "Twit::someOtherFunc")) ;
          test "Returning to empty unselects" (fun () ->
              expect (acFor m |> setQuery "lis" |> setQuery "" |> AC.highlighted)
              |> toEqual None) ;
          test "resetting the query refilters" (fun () ->
              expect
                ( acFor m
                |> setQuery "Twit::somefunc"
                |> setQuery "Twit::some"
                |> AC.selectDown
                |> AC.highlighted
                |> Option.map ~f:AC.asName )
              |> toEqual (Some "Twit::someOtherFunc")) ;
          test "deprecated functions are removed" (fun () ->
              expect (acFor m |> setQuery "deprecated" |> AC.highlighted)
              |> toEqual None) ;
          test "sorts correctly without typing ::" (fun () ->
              expect (acForQuery "dbget" |> List.head)
              |> toEqual (Some "DB::get_v1")) ;
          test "lowercase search still finds uppercase results" (fun () ->
              expect (acForQuery "listh") |> toEqual ["List::head"]) ;
          test "DB::get_v1 occurs before DB::getAll_v1" (fun () ->
              expect (acForQuery "DB::get" |> List.head)
              |> toEqual (Some "DB::get_v1")) ;
          test "DB::getAll_v1 occurs before DB::getAll_v2" (fun () ->
              expect (acForQuery "DB::getA" |> List.head)
              |> toEqual (Some "DB::getAll_v1")) ;
          test "DB::getAll_v2 is reachable" (fun () ->
              expect (acForQuery "DB::getA")
              |> toEqual ["DB::getAll_v1"; "DB::getAll_v2"]) ;
          test "search finds only prefixed" (fun () ->
              expect (acForQuery "twit::y") |> toEqual ["Twit::yetAnother"]) ;
          test "show results when the only option is the setQuery" (fun () ->
              expect (acForQuery "List::head" |> List.length) |> toEqual 1) ;
          test "scrolling down a bit works" (fun () ->
              expect
                ( acFor m
                |> setQuery "Twit"
                |> AC.selectDown
                |> AC.selectDown
                |> fun x -> x.index )
              |> toEqual (Some 2)) ;
          test "scrolling loops one way" (fun () ->
              expect
                ( acFor m
                |> setQuery "Twit:"
                |> AC.selectDown
                |> AC.selectDown
                |> AC.selectDown
                |> fun x -> x.index )
              |> toEqual (Some 0)) ;
          test "scrolling loops the other way" (fun () ->
              expect
                ( acFor m
                |> setQuery "Twit:"
                |> AC.selectDown
                |> AC.selectUp
                |> AC.selectUp
                |> fun x -> x.index )
              |> toEqual (Some 2)) ;
          test
            "scrolling loops the other way without going forward first"
            (fun () ->
              expect
                ( acFor m
                |> setQuery "Twit:"
                |> AC.selectUp
                |> AC.selectUp
                |> fun x -> x.index )
              |> toEqual (Some 1)) ;
          test "Don't highlight when the list is empty" (fun () ->
              expect
                ( acFor m
                |> setQuery "Twit"
                |> AC.selectDown
                |> AC.selectDown
                |> setQuery "Twit::1334xxx"
                |> fun x -> x.index )
              |> toEqual None) ;
          test
            "ordering = startsWith then case match then case insensitive match"
            (fun () ->
              expect
                ( acFor m
                |> setQuery "withLo"
                |> (fun x -> x.completions)
                (* |> List.filter ~f:isStaticItem *)
                |> List.map ~f:AC.asName )
              |> toEqual
                   [ "withLower"
                   ; "withlower"
                   ; "SomeModule::withLower"
                   ; "SomeOtherModule::withlower" ]) ;
          test
            "a specific bug where `+` is interpreted as an FACLiteral"
            (fun () ->
              expect
                ( acFor m
                |> setQuery "+"
                |> AC.highlighted
                |> Option.map ~f:AC.asName )
              |> toEqual (Some "+")) ;
          test "null works" (fun () ->
              expect (acFor m |> setQuery "nu" |> AC.highlighted)
              |> toEqual (Some (FACLiteral "null"))) ;
          test "Ok works" (fun () ->
              expect (acFor m |> setQuery "Ok" |> AC.highlighted)
              |> toEqual (Some (FACConstructorName ("Ok", 1)))) ;
          test "Error works" (fun () ->
              expect (acFor m |> setQuery "Error" |> AC.highlighted)
              |> toEqual (Some (FACConstructorName ("Error", 1)))) ;
          test "true works" (fun () ->
              expect (acFor m |> setQuery "tr" |> AC.highlighted)
              |> toEqual (Some (FACLiteral "true"))) ;
          test "case insensitive true works" (fun () ->
              expect (acFor m |> setQuery "tR" |> AC.highlighted)
              |> toEqual (Some (FACLiteral "true"))) ;
          test "false works" (fun () ->
              expect (acFor m |> setQuery "fa" |> AC.highlighted)
              |> toEqual (Some (FACLiteral "false"))) ;
          test "if works" (fun () ->
              expect (acFor m |> setQuery "if" |> AC.highlighted)
              |> toEqual (Some (FACKeyword KIf))) ;
          test "let works" (fun () ->
              expect (acFor m |> setQuery "let" |> AC.highlighted)
              |> toEqual (Some (FACKeyword KLet))) ;
          test "Lambda works" (fun () ->
              expect (acFor m |> setQuery "lambda" |> AC.highlighted)
              |> toEqual (Some (FACKeyword KLambda))) ;
          test "http handlers have request" (fun () ->
              let space = Some "HTTP" in
              let m = defaultModel ~handlers:[aHandler ~space ()] () in
              expect
                ( acFor m
                |> setQuery "request"
                |> itemPresent (FACVariable ("request", None)) )
              |> toEqual true) ;
          test "handlers with no route have request and event" (fun () ->
              expect
                (let ac = acFor m in
                 [ ac
                   |> setQuery "request"
                   |> itemPresent (FACVariable ("request", None))
                 ; ac
                   |> setQuery "event"
                   |> itemPresent (FACVariable ("event", None)) ])
              |> toEqual [true; true]) ;
          test "functions have DB names in the autocomplete" (fun () ->
              let blankid = ID.fromString "123" in
              let dbNameBlank = EBlank blankid in
              let fntlid = TLID.fromString "fn123" in
              let fn =
                aFunction
                  ~tlid:fntlid
                  ~expr:
                    (EFnCall (gid (), "DB::deleteAll", [dbNameBlank], NoRail))
                  ()
              in
              let m =
                defaultModel
<<<<<<< HEAD
                  ~tlid:fntlid
                  ~dbs:[aDB ~tlid:(TLID "db123") ()]
=======
                  ~cursorState:(fillingCS ~tlid:fntlid ())
                  ~dbs:[aDB ~tlid:(TLID.fromString "db123") ()]
>>>>>>> 5b7880f8
                  ~userFunctions:[fn]
                  ()
              in
              let ac = acFor ~tlid:fntlid ~pos:14 m in
              expect
                (ac |> itemPresent (FACVariable ("MyDB", Some (DDB "MyDB"))))
              |> toEqual true) ;
          ()) ;
      describe "filter" (fun () ->
          let isConstructor = function
            | FACConstructorName _ ->
                true
            | _ ->
                false
          in
          let isVariable = function FACVariable _ -> true | _ -> false in
          let filterFor m ~pos =
            let ac = acFor ~pos m in
            (ac.completions, ac.invalidCompletions)
          in
          test "Cannot use DB variable when type of blank isn't TDB" (fun () ->
              let id = gid () in
              let expr = fn "Int::add" [EBlank id; b] in
              let m =
                defaultModel
                  ~analyses:[(id, DDB "MyDB")]
                  ~dbs:[aDB ~tlid:(TLID "23") ()]
                  ~handlers:[aHandler ~expr ()]
                  ()
              in
              let _valid, invalid = filterFor m ~pos:9 in
              expect (List.filter invalid ~f:isVariable)
              |> toEqual [FACVariable ("MyDB", Some (DDB "MyDB"))]) ;
          test "Constructors are available in Any expression" (fun () ->
              let m = defaultModel () in
              let valid, _invalid = filterFor m ~pos:0 in
              expect (List.filter valid ~f:isConstructor)
              |> toEqual
                   [ FACConstructorName ("Just", 1)
                   ; FACConstructorName ("Nothing", 0)
                   ; FACConstructorName ("Ok", 1)
                   ; FACConstructorName ("Error", 1) ]) ;
          test "Method argument filters by variable type" (fun () ->
              let id = gid () in
              let id2 = gid () in
              let expr =
                let'
                  "mystr"
                  (str ~id "asd")
                  (let' "myint" (int ~id:id2 5) (fn "String::append" [b; b]))
              in
              let m =
                defaultModel
                  ~analyses:[(id, DStr "asd"); (id2, DInt 5)]
                  ~handlers:
                    [ aHandler
                        ~space:
                          (Some "REPL" (* remove `request` var from valid *))
                        ~expr
                        () ]
                  ()
              in
              let valid, invalid = filterFor m ~pos:47 in
              expect
                ( List.filter valid ~f:isVariable
                , List.filter invalid ~f:isVariable )
              |> toEqual
                   ( [FACVariable ("mystr", Some (DStr "asd"))]
                   , [FACVariable ("myint", Some (DInt 5))] )) ;
          test "Method argument filters by fn return type " (fun () ->
              let expr = fn "String::append" [b; b] in
              let m = defaultModel ~handlers:[aHandler ~expr ()] () in
              let valid, invalid = filterFor m ~pos:15 in
              expect
                ( valid
                  |> List.map ~f:AC.asName
                  |> List.member ~value:"String::append"
                , invalid
                  |> List.map ~f:AC.asName
                  |> List.member ~value:"Int::add" )
              |> toEqual (true, true)) ;
          test "Only Just and Nothing are allowed in Option-blank" (fun () ->
              let expr = fn "Option::withDefault" [b] in
              let m = defaultModel ~handlers:[aHandler ~expr ()] () in
              let valid, _invalid = filterFor m ~pos:20 in
              expect (valid |> List.filter ~f:isConstructor)
              |> toEqual
                   [ FACConstructorName ("Just", 1)
                   ; FACConstructorName ("Nothing", 0) ]) ;
          test "Only Ok and Error are allowed in Result blank" (fun () ->
              let expr = fn "Result::withDefault" [b] in
              let m = defaultModel ~handlers:[aHandler ~expr ()] () in
              let valid, _invalid = filterFor m ~pos:20 in
              expect (valid |> List.filter ~f:isConstructor)
              |> toEqual
                   [ FACConstructorName ("Ok", 1)
                   ; FACConstructorName ("Error", 1) ]) ;
          test "Use piped types" (fun () ->
              let id = gid () in
              let expr = pipe (str ~id "asd") [partial "append" b] in
              let m =
                defaultModel
                  ~analyses:[(id, DStr "asd")]
                  ~handlers:[aHandler ~expr ()]
                  ()
              in
              let valid, _invalid = filterFor m ~pos:14 in
              expect (valid |> List.map ~f:AC.asName)
              |> toEqual ["String::append"]) ;
          test "Pattern expressions are available in pattern blank" (fun () ->
              let tlid = TLID.fromString "789" in
              let mID = ID.fromString "1234" in
              let patID = ID.fromString "456" in
              let pattern = P.FPVariable (mID, patID, "o") in
              let expr = match' b [(pattern, b)] in
              let m =
                defaultModel ~handlers:[aHandler ~tlid ~expr ()] ()
                |> fun m -> {m with builtInFunctions = []}
              in
              expect
                ( acFor ~tlid ~pos:13 m
                |> (fun x -> x.completions)
                |> List.map ~f:(fun x -> AC.asName x) )
              |> toEqual ["o"; "Ok"; "Nothing"; "Error"]) ;
          ()) ;
      ()) ;
  ()<|MERGE_RESOLUTION|>--- conflicted
+++ resolved
@@ -142,7 +142,7 @@
     () : model =
   let analyses =
     analyses
-    |> List.map ~f:(fun (ID id, value) -> (id, ExecutedResult value))
+    |> List.map ~f:(fun (id, value) -> (ID.toString id, ExecutedResult value))
     |> StrDict.fromList
   in
   let default = Fluid_test_data.defaultTestModel in
@@ -362,13 +362,8 @@
               in
               let m =
                 defaultModel
-<<<<<<< HEAD
                   ~tlid:fntlid
-                  ~dbs:[aDB ~tlid:(TLID "db123") ()]
-=======
-                  ~cursorState:(fillingCS ~tlid:fntlid ())
                   ~dbs:[aDB ~tlid:(TLID.fromString "db123") ()]
->>>>>>> 5b7880f8
                   ~userFunctions:[fn]
                   ()
               in
@@ -395,7 +390,7 @@
               let m =
                 defaultModel
                   ~analyses:[(id, DDB "MyDB")]
-                  ~dbs:[aDB ~tlid:(TLID "23") ()]
+                  ~dbs:[aDB ~tlid:(TLID.fromString "23") ()]
                   ~handlers:[aHandler ~expr ()]
                   ()
               in
